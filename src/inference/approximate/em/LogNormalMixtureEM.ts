--- conflicted
+++ resolved
@@ -43,12 +43,8 @@
     private readonly components: LogNormalComponent[],
     private readonly sampleSize: number
   ) {
-<<<<<<< HEAD
-    // Don't pre-cache samples - components might not be fully initialized yet
-=======
     // Pre-cache samples for synchronous mean/variance/credibleInterval
     this.ensureSamples();
->>>>>>> cf995d0d
   }
 
   /**
@@ -98,12 +94,6 @@
    * Sample from the mixture distribution
    */
   sample(n: number = 1): number[] {
-<<<<<<< HEAD
-    // Ensure we have samples
-    this.ensureSamples(n);
-
-=======
->>>>>>> cf995d0d
     // Use cached samples if we have enough
     if (this.cachedSamples && n <= this.cachedSamples.length) {
       // Return random subset to avoid bias
@@ -194,7 +184,7 @@
   logPdf(data: number): number {
     // Compute log-likelihood of data point under the mixture
     const logProbs = this.components.map((comp) => {
-      const logCompProb = comp.posterior.logPdf(data);
+      const logCompProb = comp.posterior.logPdf?.(data) ?? -Infinity;
       return Math.log(comp.weight) + logCompProb;
     });
 
@@ -238,7 +228,10 @@
    * Expected value of the mixture
    */
   expectedValue(): number {
-    return this.components.reduce((sum, comp) => sum + comp.weight * comp.posterior.mean()[0], 0);
+    return this.components.reduce((sum, comp) => {
+      const mean = comp.posterior.mean?.() ?? [0];
+      return sum + comp.weight * mean[0];
+    }, 0);
   }
 
   /**
@@ -246,8 +239,8 @@
    */
   getComponents(): { mean: number; variance: number; weight: number }[] {
     return this.components.map((c) => ({
-      mean: c.posterior.mean()[0],
-      variance: c.posterior.variance()[0],
+      mean: c.posterior.mean?.()?.[0] ?? 0,
+      variance: c.posterior.variance?.()?.[0] ?? 0,
       weight: c.weight,
     }));
   }
@@ -429,10 +422,19 @@
         type: 'user-level',
         n: clusterData.length,
         userLevel: {
-          users: clusterData.map((v) => ({ value: v, converted: true })),
+          users: clusterData.map((v, i) => ({
+            userId: `cluster_${i}`,
+            value: v,
+            converted: true,
+          })),
           empiricalStats: {
             mean: clusterData.reduce((a, b) => a + b, 0) / clusterData.length,
             variance: 0, // Will be computed if needed
+            min: Math.min(...clusterData),
+            max: Math.max(...clusterData),
+            q25: 0, // Will be computed if needed
+            q50: 0, // Will be computed if needed
+            q75: 0, // Will be computed if needed
           },
         },
         quality: {
@@ -593,7 +595,16 @@
           return [(Math.exp(weightedVar) - 1) * mean * mean];
         },
         credibleInterval: (level: number = 0.95) => {
-          const samples = mockPosterior.sample(10000);
+          // Generate samples directly for credible interval
+          const samples: number[] = [];
+          for (let i = 0; i < 10000; i++) {
+            const normal = new NormalDistribution(
+              weightedMean,
+              Math.sqrt(Math.max(weightedVar, 1e-10))
+            );
+            const logSample = normal.sample(1)[0];
+            samples.push(Math.exp(logSample));
+          }
           samples.sort((a, b) => a - b);
           const alpha = (1 - level) / 2;
           const lower = samples[Math.floor(samples.length * alpha)];
@@ -611,7 +622,18 @@
             0.5 * z * z
           );
         },
-        logPdfBatch: (data: number[]) => data.map((d) => mockPosterior.logPdf(d)),
+        logPdfBatch: (data: number[]) =>
+          data.map((d) => {
+            if (d <= 0) return -Infinity;
+            const logData = Math.log(d);
+            const z = (logData - weightedMean) / Math.sqrt(Math.max(weightedVar, 1e-10));
+            return (
+              -logData -
+              0.5 * Math.log(2 * Math.PI) -
+              0.5 * Math.log(Math.max(weightedVar, 1e-10)) -
+              0.5 * z * z
+            );
+          }),
         hasAnalyticalForm: () => false,
         getParameters: () => ({
           mu0: weightedMean,
@@ -655,10 +677,19 @@
           type: 'user-level',
           n: values.length,
           userLevel: {
-            users: values.map((v) => ({ value: v, converted: true })),
+            users: values.map((v, i) => ({
+              userId: `weighted_${i}`,
+              value: v,
+              converted: true,
+            })),
             empiricalStats: {
               mean: values.reduce((a, b) => a + b, 0) / values.length,
               variance: 0,
+              min: Math.min(...values),
+              max: Math.max(...values),
+              q25: 0, // Will be computed if needed
+              q50: 0, // Will be computed if needed
+              q75: 0, // Will be computed if needed
             },
           },
           quality: {

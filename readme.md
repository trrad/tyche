<<<<<<< HEAD
# Tyche
=======
# TycheJS
>>>>>>> e3db49d8

A Bayesian A/B testing tool that actually makes sense. Built because I was tired of the frequentist calculators all over the web that make you jump through logical hoops to answer simple questions.

**This is very much a work in progress**, but there's a working proof of concept you can try. The core interactive inference engine is functional, and you can see it in action in our live demo.

[Documentation](docs/CoreVision.md) | [Roadmap](docs/ImplementationRoadmap.md) | [Architecture](docs/TechnicalArchitecture.md)

<<<<<<< HEAD
## Why this exists
=======
---

## **What Makes Tyche Different**
>>>>>>> e3db49d8

Instead of asking "In how many hypothetical worlds would we see an effect this large if there were no real difference?" (and then making decisions based on that backward question), Tyche asks: *"Given what we know about the world and what this experiment teaches us, what can we say about the effect?"*

Genuine probabilistic understanding comes through interaction—not just reading about Bayes' theorem, but *feeling* how evidence updates beliefs as you change assumptions and watch the posterior dance in real time. Most web A/B test and power calculators force you into the frequentist straightjacket of "significant or not." Tyche shows you the full distribution of plausible effects, lets you explore what happens under different priors, and helps you understand what your data is actually telling you.

- **Bayesian throughout**: Full posterior distributions, not point estimates and p-values
- **Automatic model selection**: Handles conversion, revenue, and compound metrics intelligently
- **Progressive complexity**: Start simple, reveal advanced features as you explore  
- **Browser-native**: Zero server setup, works offline, respects privacy
- **Segment discovery**: Find who responds differently (HTE analysis, Causal Trees)
- **Extensible**: Clean interfaces for custom models and priors, inspired by a mix of PyMC3, WebPPL and Edward

*Stop throwing away the rich detail in your data to make a largely meaningless statment like p=0.03. Start asking what your data can teach you about the world you actually live in, and learn to reason correctly by accepting uncertainty as a fundemental part of belief*

## Quick Start

```bash
# Install dependencies
npm install

# Run the inference explorer
npm run dev:explorer

# Run tests
npm test
```

## Example Usage

```typescript
// Modern fluent API for experiment analysis
const result = await tyche
  .experiment(data)
  .forMetric('revenue')
  .withPrior(customPrior)
  .analyze();

// Rich result exploration
const summary = result.summary();                    // Immediate insights
const comparison = await result.compareVariants();   // Cross-variant analysis  
const segments = await result.discoverSegments();    // HTE discovery
const effect = result.getVariantResult('treatment')
  .getDecomposition();                               // Compound model breakdown
```

```typescript
// Or use the worker infrastructure directly
import { useInferenceWorker } from './src/hooks/useInferenceWorker';

const { runInference, isRunning, progress } = useInferenceWorker();

const result = await runInference(
  'compound-beta-lognormal',  // 'auto' for automatic model selection
  { data: userData },         // Your experiment data
  { priorParams: myPriors }   // Optional Bayesian priors
);

// Access rich posteriors (cached stats are instant, sampling is async)
const conversionRate = result.posterior.frequency.mean()[0];
const revenuePerUser = result.posterior.mean()[0];
const samples = await result.posterior.sample(10000);
```

## Project Structure

```
📦 tyche/
├── 📚 docs/                    # Comprehensive documentation
│   ├── CoreVision.md           # Project philosophy & vision
│   ├── TechnicalArchitecture.md # System design & data flow  
│   ├── InterfaceStandards.md   # Complete interface definitions
│   └── ImplementationRoadmap.md # Development roadmap
├── 🔬 src/
│   ├── core/                   # Mathematical foundations & distributions
│   ├── inference/              # Bayesian inference engines (conjugate, EM, VI)
│   ├── models/                 # Business model patterns (conversion, revenue, compound)
│   ├── ui/                     # React components & visualizations
│   │   ├── components/         # Reusable UI components
│   │   └── visualizations/     # Distribution plots & diagnostics
│   ├── workers/                # WebWorker infrastructure for parallel computation
│   ├── hooks/                  # React hooks (useInferenceWorker)
│   ├── tests/                  # Comprehensive test suite with business scenarios
│   └── analysis/               # Power analysis and decision tools
└── 🧪 examples/                # Interactive demos & tutorials
```

## Documentation

| Document | Purpose |
|----------|---------|
| [**Core Vision**](docs/CoreVision.md) | Project philosophy and what makes Tyche different |
| [**Technical Architecture**](docs/TechnicalArchitecture.md) | System design, data flow, and architectural decisions |
| [**Interface Standards**](docs/InterfaceStandards.md) | Complete API reference and interface definitions |
| [**Implementation Roadmap**](docs/ImplementationRoadmap.md) | Development phases and detailed implementation plan |

**Additional Technical Docs:**
- [**Data Generator**](src/tests/utilities/synthetic/Readme.md) - Synthetic data generation for testing
- [**Workers Architecture**](src/workers/Readme.md) - WebWorker infrastructure and proxy patterns
- [**Inference Engines**](src/inference/Readme.md) - Available algorithms and implementations
- [**Visualizations**](src/ui/visualizations/Readme.md) - Distribution plotting and diagnostics

*Start with [Core Vision](docs/CoreVision.md) for the big picture, then explore [Technical Architecture](docs/TechnicalArchitecture.md) to understand how it works.*

## Development Status

- ✅ **Phase 1**: Core inference engine with unified distributions  
- 🔄 **Phase 2**: Business-focused analyzers & power analysis
- 🗓️ **Phase 3**: HTE discovery & validation framework
- 📋 **Phase 4**: Natural language insights & embeddable visualizations

Each phase builds on the previous one, but should be useful on its own.

[View detailed roadmap](docs/ImplementationRoadmap.md)

## What it does (so far)

### Automatic Model Selection
- **Binomial data**: Exact Beta-Binomial conjugate updates
- **User-level data**: Smart routing between simple and compound models
- **Zero-inflated metrics**: Automatic compound model detection (frequency × severity)
- **Mixture detection**: EM algorithms for extremely multi-modal data (ie: B2B vs. B2C in same data)

### Rich Analysis Results
- **Probabilistic comparisons**: Full posterior distributions, not just point estimates
- **Effect decomposition**: Separate conversion and value effects in compound models
- **Segment discovery**: Find meaningful user groups with differential treatment effects
- **Progressive disclosure**: Simple summaries that reveal complexity when needed

### Browser-First Architecture
- **WebWorker computation**: Responsive UI during heavy inference
- **Memory efficient**: Handles large datasets without blocking
- **Offline capable**: No server dependencies, runs 100% locally.
- **Privacy preserving**: Your data never leaves your browser

## Technical Approach

**Two Data Input Types**
- **Binomial**: Aggregate conversion data (successes/trials)
- **User-level**: Everything else requiring row-level user data to enable full Bayesian updating

**Model Structure vs Type**
- **Structure**: `simple` (direct) or `compound` (zero-inflated, frequency × severity)  
- **Type**: `beta`, `lognormal`, `normal`, `gamma`, more soon...
- **Automatic routing**: Data compatability drives initial model selection, with optional advanced comparison metrics (WAIC/BIC)

**Bayesian Throughout**
- **Conjugate updates** when possible (sub-millisecond)
- **EM algorithms** for mixtures and complex models -- MCMC/VI fitting for mixtures coming soon for weight posteriors.
- **Proper uncertainty** quantification at every step

*Technical interfaces detailed in [InterfaceStandards.md](docs/InterfaceStandards.md)*

---

*The goal is to make Bayesian analysis feel as natural as using a calculator, while still being statistically rigorous. Constraints are features—they ensure the insights you get are interpretable and actionable.*<|MERGE_RESOLUTION|>--- conflicted
+++ resolved
@@ -1,8 +1,4 @@
-<<<<<<< HEAD
-# Tyche
-=======
 # TycheJS
->>>>>>> e3db49d8
 
 A Bayesian A/B testing tool that actually makes sense. Built because I was tired of the frequentist calculators all over the web that make you jump through logical hoops to answer simple questions.
 
@@ -10,13 +6,7 @@
 
 [Documentation](docs/CoreVision.md) | [Roadmap](docs/ImplementationRoadmap.md) | [Architecture](docs/TechnicalArchitecture.md)
 
-<<<<<<< HEAD
 ## Why this exists
-=======
----
-
-## **What Makes Tyche Different**
->>>>>>> e3db49d8
 
 Instead of asking "In how many hypothetical worlds would we see an effect this large if there were no real difference?" (and then making decisions based on that backward question), Tyche asks: *"Given what we know about the world and what this experiment teaches us, what can we say about the effect?"*
 
